--- conflicted
+++ resolved
@@ -95,16 +95,11 @@
 ```
 
 In that case, you need to increase the memory allocated to the XOA VM (from 2GB to 4GB or 8GB). Note that simply increasing the RAM for the VM is not enough. You must also edit the service file (`/etc/systemd/system/xo-server.service`) to increase the memory allocated to the xo-server process itself.
-<<<<<<< HEAD
-
-**Note:** you should leave ~512MB for the debian OS itself. Meaning if your VM has 4096MB total RAM, you should use `3584` for the memory value below.
-
-=======
 
 :::tip
 You should leave ~512MB for the debian OS itself. Meaning if your VM has 4096MB total RAM, you should use `3584` for the memory value below.
 
->>>>>>> 3e3ce543
+
 ```diff
 - ExecStart=/usr/local/bin/xo-server
 + ExecStart=/usr/local/bin/node --max-old-space-size=3584 /usr/local/bin/xo-server
